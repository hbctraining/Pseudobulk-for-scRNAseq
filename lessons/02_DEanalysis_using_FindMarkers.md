--- conflicted
+++ resolved
@@ -285,8 +285,7 @@
 > If you are interested in exploring code to run MAST on this dataset, please see the scritp provided below.
 
 
-<<<<<<< HEAD
-=======
+
 Here we show an example script of how to run MAST directly using the package. We recommend including the sample in the model to improve results by taking into account biological variability. Please note that this is a computationally intensive calculation and may take a long time to run.
 
 ```r
@@ -335,7 +334,7 @@
 ```
 
 * `DESeq2` : Identifies differentially expressed genes between two groups of cells based on a model using DESeq2 which uses a negative binomial distribution (Love et al, Genome Biology, 2014). This test does not support pre-filtering of genes based on average difference (or percent detection rate) between cell groups. However, genes may be pre-filtered based on their minimum detection rate (min.pct) across both cell groups.
->>>>>>> 730a2028
+
 
 
 ***
